"""Erlang Language Server implementation using Erlang LS."""

import logging
import os
import shutil
import subprocess
import threading
import time

from overrides import override

from solidlsp.ls import SolidLanguageServer
from solidlsp.ls_config import LanguageServerConfig
from solidlsp.ls_logger import LanguageServerLogger
from solidlsp.lsp_protocol_handler.server import ProcessLaunchInfo
from solidlsp.settings import SolidLSPSettings


class ErlangLanguageServer(SolidLanguageServer):
    """Language server for Erlang using Erlang LS."""

    def __init__(
        self,
        config: LanguageServerConfig,
        logger: LanguageServerLogger,
        repository_root_path: str,
        solidlsp_settings: SolidLSPSettings,
    ):
        """
        Creates an ErlangLanguageServer instance. This class is not meant to be instantiated directly.
        Use LanguageServer.create() instead.
        """
        self.erlang_ls_path = shutil.which("erlang_ls")
        if not self.erlang_ls_path:
            raise RuntimeError("Erlang LS not found. Install from: https://github.com/erlang-ls/erlang_ls")

        if not self._check_erlang_installation():
            raise RuntimeError("Erlang/OTP not found. Install from: https://www.erlang.org/downloads")

        super().__init__(
            config,
            logger,
            repository_root_path,
            ProcessLaunchInfo(cmd=[self.erlang_ls_path, "--transport", "stdio"], cwd=repository_root_path),
            "erlang",
            solidlsp_settings,
        )

        # Add server readiness tracking like Elixir
        self.server_ready = threading.Event()

        # Set generous timeout for Erlang LS initialization
        self.set_request_timeout(120.0)

    def _check_erlang_installation(self) -> bool:
        """Check if Erlang/OTP is available."""
        try:
            result = subprocess.run(["erl", "-version"], check=False, capture_output=True, text=True, timeout=10)
            return result.returncode == 0
        except (subprocess.SubprocessError, FileNotFoundError):
            return False

    @classmethod
    def _get_erlang_version(cls):
        """Get the installed Erlang/OTP version or None if not found."""
        try:
            result = subprocess.run(["erl", "-version"], check=False, capture_output=True, text=True, timeout=10)
            if result.returncode == 0:
                return result.stderr.strip()  # erl -version outputs to stderr
        except (subprocess.SubprocessError, FileNotFoundError):
            return None
        return None

    @classmethod
    def _check_rebar3_available(cls) -> bool:
        """Check if rebar3 build tool is available."""
        try:
            result = subprocess.run(["rebar3", "version"], check=False, capture_output=True, text=True, timeout=10)
            return result.returncode == 0
        except (subprocess.SubprocessError, FileNotFoundError):
            return False

    def _start_server(self):
        """Start Erlang LS server process with proper initialization waiting."""

        def register_capability_handler(params):
            return

        def window_log_message(msg):
            """Handle window/logMessage notifications from Erlang LS"""
            message_text = msg.get("message", "")
            self.logger.log(f"LSP: window/logMessage: {message_text}", logging.INFO)

            # Look for Erlang LS readiness signals
            # Common patterns: "Started Erlang LS", "initialized", "ready"
            readiness_signals = [
                "Started Erlang LS",
                "server started",
                "initialized",
                "ready to serve requests",
                "compilation finished",
                "indexing complete",
            ]

            message_lower = message_text.lower()
            for signal in readiness_signals:
                if signal.lower() in message_lower:
                    self.logger.log(f"Erlang LS readiness signal detected: {message_text}", logging.INFO)
                    self.server_ready.set()
                    break

        def do_nothing(params):
            return

        def check_server_ready(params):
            """Handle $/progress notifications from Erlang LS as fallback."""
            value = params.get("value", {})

            # Check for initialization completion progress
            if value.get("kind") == "end":
                message = value.get("message", "")
                if any(word in message.lower() for word in ["initialized", "ready", "complete"]):
                    self.logger.log("Erlang LS initialization progress completed", logging.INFO)
                    # Set as fallback if no window/logMessage was received
                    if not self.server_ready.is_set():
                        self.server_ready.set()

        # Set up notification handlers
        self.server.on_request("client/registerCapability", register_capability_handler)
        self.server.on_notification("window/logMessage", window_log_message)
        self.server.on_notification("$/progress", check_server_ready)
        self.server.on_notification("window/workDoneProgress/create", do_nothing)
        self.server.on_notification("$/workDoneProgress", do_nothing)
        self.server.on_notification("textDocument/publishDiagnostics", do_nothing)

        self.logger.log("Starting Erlang LS server process", logging.INFO)
        self.server.start()

        # Send initialize request
        initialize_params = {
            "processId": None,
            "rootPath": self.repository_root_path,
            "rootUri": f"file://{self.repository_root_path}",
            "capabilities": {
                "textDocument": {
                    "synchronization": {"didSave": True},
                    "completion": {"dynamicRegistration": True},
                    "definition": {"dynamicRegistration": True},
                    "references": {"dynamicRegistration": True},
                    "documentSymbol": {"dynamicRegistration": True},
                    "hover": {"dynamicRegistration": True},
                }
            },
        }

        self.logger.log("Sending initialize request to Erlang LS", logging.INFO)
        init_response = self.server.send.initialize(initialize_params)

        # Verify server capabilities
        if "capabilities" in init_response:
            self.logger.log(f"Erlang LS capabilities: {list(init_response['capabilities'].keys())}", logging.INFO)

        self.server.notify.initialized({})
        self.completions_available.set()

        # Wait for Erlang LS to be ready - adjust timeout based on environment
        is_ci = os.getenv("CI") == "true" or os.getenv("GITHUB_ACTIONS") == "true"
<<<<<<< HEAD
        is_macos = os.uname().sysname == "Darwin" if hasattr(os, 'uname') else False
        
=======
        is_macos = os.uname().sysname == "Darwin" if hasattr(os, "uname") else False

>>>>>>> b8e41d09
        # macOS in CI can be particularly slow for language server startup
        if is_ci and is_macos:
            ready_timeout = 240.0  # 4 minutes for macOS CI
            env_desc = "macOS CI"
        elif is_ci:
            ready_timeout = 180.0  # 3 minutes for other CI
            env_desc = "CI"
        else:
            ready_timeout = 60.0  # 1 minute for local
            env_desc = "local"
<<<<<<< HEAD
            
=======

>>>>>>> b8e41d09
        self.logger.log(f"Waiting up to {ready_timeout} seconds for Erlang LS readiness ({env_desc} environment)...", logging.INFO)

        if self.server_ready.wait(timeout=ready_timeout):
            self.logger.log("Erlang LS is ready and available for requests", logging.INFO)

            # Add settling period for indexing - adjust based on environment
            settling_time = 15.0 if is_ci else 5.0
            self.logger.log(f"Allowing {settling_time} seconds for Erlang LS indexing to complete...", logging.INFO)
            time.sleep(settling_time)
            self.logger.log("Erlang LS settling period complete", logging.INFO)
        else:
            # Set ready anyway and continue - Erlang LS might not send explicit ready messages
            self.logger.log(
                f"Erlang LS readiness timeout reached after {ready_timeout}s, proceeding anyway (common in CI)", logging.WARNING
            )
            self.server_ready.set()

            # Still give some time for basic initialization even without explicit readiness signal
            basic_settling_time = 20.0 if is_ci else 10.0
            self.logger.log(f"Allowing {basic_settling_time} seconds for basic Erlang LS initialization...", logging.INFO)
            time.sleep(basic_settling_time)
            self.logger.log("Basic Erlang LS initialization period complete", logging.INFO)

    @override
    def is_ignored_dirname(self, dirname: str) -> bool:
        # For Erlang projects, we should ignore:
        # - _build: rebar3 build artifacts
        # - deps: dependencies
        # - ebin: compiled beam files
        # - .rebar3: rebar3 cache
        # - logs: log files
        # - node_modules: if the project has JavaScript components
        return super().is_ignored_dirname(dirname) or dirname in [
            "_build",
            "deps",
            "ebin",
            ".rebar3",
            "logs",
            "node_modules",
            "_checkouts",
            "cover",
        ]

    def is_ignored_filename(self, filename: str) -> bool:
        """Check if a filename should be ignored."""
        # Ignore compiled BEAM files
        if filename.endswith(".beam"):
            return True
        # Don't ignore Erlang source files, header files, or configuration files
        return False<|MERGE_RESOLUTION|>--- conflicted
+++ resolved
@@ -165,13 +165,9 @@
 
         # Wait for Erlang LS to be ready - adjust timeout based on environment
         is_ci = os.getenv("CI") == "true" or os.getenv("GITHUB_ACTIONS") == "true"
-<<<<<<< HEAD
+
         is_macos = os.uname().sysname == "Darwin" if hasattr(os, 'uname') else False
-        
-=======
-        is_macos = os.uname().sysname == "Darwin" if hasattr(os, "uname") else False
-
->>>>>>> b8e41d09
+
         # macOS in CI can be particularly slow for language server startup
         if is_ci and is_macos:
             ready_timeout = 240.0  # 4 minutes for macOS CI
@@ -182,11 +178,7 @@
         else:
             ready_timeout = 60.0  # 1 minute for local
             env_desc = "local"
-<<<<<<< HEAD
-            
-=======
-
->>>>>>> b8e41d09
+
         self.logger.log(f"Waiting up to {ready_timeout} seconds for Erlang LS readiness ({env_desc} environment)...", logging.INFO)
 
         if self.server_ready.wait(timeout=ready_timeout):
